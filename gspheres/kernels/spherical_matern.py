--- conflicted
+++ resolved
@@ -1,6 +1,5 @@
 from typing import Optional, Union
 
-import math
 import numpy as np
 import tensorflow as tf
 from scipy.special import gamma
@@ -15,10 +14,6 @@
 
 
 class SphericalMatern(gpflow.kernels.Kernel):
-<<<<<<< HEAD
-
-=======
->>>>>>> 30bb7f59
     def __init__(
             self,
             nu: float,
@@ -47,10 +42,6 @@
             [num_harmonics(3, d) for d in range(degrees)]
         ).item()
         self.Cs = [Gegenbauer(n, self.alpha) for n in range(self.degrees)]
-<<<<<<< HEAD
-
-=======
->>>>>>> 30bb7f59
         # self.lengthscales = gpflow.Parameter(1.0, transform=gpflow.utilities.positive())
 
         _eigenvals = self.eigenvalues(self.degrees)
@@ -108,7 +99,7 @@
 
         :return: Tensor [N, 1]
         """
-        lengthscale = self.lengthscales
+        lengthscale = 1.0
         D = self.dimension
         nu = self.nu
 
