<<<<<<< HEAD
from typing import Callable, Optional, Tuple
=======
from typing import Callable, Optional, Union
>>>>>>> 30bb7f59

import numpy as np
import tensorflow as tf
from scipy import integrate
from scipy.special import gegenbauer as scipy_gegenbauer

import gpflow
from gpflow.base import TensorType, Parameter

from ..utils import surface_area_sphere


class ChordMatern(gpflow.kernels.Kernel):
<<<<<<< HEAD
    def __init__(self, nu: float, dimension: int):
        # assert dimension == 3

        super().__init__()
=======
    def __init__(
        self,
        nu: float,
        dimension: int,
        variance: float = 1.0,
        weight_variances: Union[float, np.ndarray] = 1.0,
        bias_variance: float = 1.0,
        *,
        name: Optional[str] = None,
    ):
        super().__init__(active_dims=None, name=name)
>>>>>>> 30bb7f59

        if nu == 1 / 2:
            self.base_kernel = gpflow.kernels.Matern12()
        elif nu == 3 / 2:
            self.base_kernel = gpflow.kernels.Matern32()
        elif nu == 5 / 2:
            self.base_kernel = gpflow.kernels.Matern52()
        else:
            raise NotImplementedError("Unknown Matern kernel, use `nu` equal to 1/2, 3/2, 5/2.")

        self.variance = gpflow.Parameter(variance, transform=gpflow.utilities.positive())
        self.bias_variance = gpflow.Parameter(bias_variance, transform=gpflow.utilities.positive())
        self.weight_variances = gpflow.Parameter(weight_variances, transform=gpflow.utilities.positive())
        self._eigenvalues = {}
        self.dimension = dimension
<<<<<<< HEAD
        self._training = True
        self._eigenvalues = {}
        self._cache_parameters = {
            'variance': self.variance, 'lengthscales': self.lengthscales
        }

    @property
    def variance(self):
        return self.base_kernel.variance

    @property
    def lengthscales(self):
        return self.base_kernel.lengthscales
=======
        # un-parameterise the kernel's lengthscale
        self.base_kernel.lengthscales = 1.0
        self.base_kernel.variance = tf.cast(1.0, gpflow.config.default_float())
>>>>>>> 30bb7f59

    def shape_function_cos_theta(
            self, t: TensorType, lengthscale: tf.Variable
    ) -> TensorType:
        r"""
        shape_function: [-1, 1] -> [-\infty, 1] with k(0) = 1
        """
        r2 = 2.0 * (1.0 - t) / tf.square(lengthscale)
        return self.base_kernel.K_r2(tf.cast(r2, tf.float64))

<<<<<<< HEAD
    def _compute_eigenvalues(self, max_degree: int) -> tf.Tensor:
        values = []
        for n in range(max_degree):
            v = _funk_hecke(
                self.shape_function_cos_theta,
                n,
                self.dimension,
                variance=self.variance,
                lengthscales=self.lengthscales
            )
            values.append(tf.reshape(v, shape=[-1]))
        return tf.concat(values, axis=0)

    def verify_eigenvalue_cache(self):
        """Check that lengthscale and variance have not been changed.

        If they have been changed, clear the cache.
        """
        variance = self.variance.numpy().item()
        lengthscale = self.lengthscales.numpy().item()
        if self._cache_parameters['variance'] != variance:
            for max_degree in self._eigenvalues:
                self._eigenvalues[max_degree] *= (
                        self.variance / self._cache_parameters['variance']
                )
        if self._cache_parameters['lengthscales'] != lengthscale:
            self._eigenvalues = {}
        self._cache_parameters['variance'] = variance
        self._cache_parameters['lengthscales'] = lengthscale

    def eigenvalues(self, max_degree: int) -> tf.Tensor:
        self.verify_eigenvalue_cache()
        if max_degree not in self._eigenvalues:
            self._eigenvalues[max_degree] = self._compute_eigenvalues(
                max_degree
            )
        return self._eigenvalues[max_degree]

    def K(self, X: TensorType, X2: Optional[TensorType] = None) -> tf.Tensor:
        # TODO: Refactor in terms of truncated Mercer decomposition.
        return self.base_kernel.K(X, X2)

    def K_diag(self, X: TensorType) -> tf.Tensor:
        """ Approximate the true kernel by an inner product between feature functions. """
        # TODO: Refactor in terms of truncated Mercer decomposition.
        return self.base_kernel.K_diag(X)
=======
    def eigenvalues(self, max_degree: int) -> tf.Tensor:
        if max_degree not in self._eigenvalues:
            values = []
            for n in range(max_degree):
                v = _funk_hecke(self.shape_function_cos_theta, n, self.dimension)
                values.append(v)
            self._eigenvalues[max_degree] = tf.convert_to_tensor(values)
        return self.variance * self._eigenvalues[max_degree]

    def K(self, X: TensorType, X2: Optional[TensorType] = None) -> tf.Tensor:
        X = tf.ensure_shape(X, [None, self.dimension])
        if X2 is not None:
            X2 = tf.ensure_shape(X2, [None, self.dimension])
        return self.variance * self.base_kernel.K(X, X2)

    def K_diag(self, X: TensorType) -> tf.Tensor:
        """ Approximate the true kernel by an inner product between feature functions. """
        X = tf.ensure_shape(X, [None, self.dimension])
        return self.variance * self.base_kernel.K_diag(X)

    def __call__(self, X, X2=None, *, full_cov=True, presliced=False):
        if (not full_cov) and (X2 is not None):
            raise ValueError("Ambiguous inputs: `not full_cov` and `X2` are not compatible.")

        if not full_cov:
            assert X2 is None
            return self.K_diag(X)
        else:
            return self.K(X, X2)
>>>>>>> 30bb7f59


def _funk_hecke(
        shape_function: Callable[[float, tf.Variable], float],
        n: int,
        dim: int,
        variance: Parameter,
        lengthscales: Parameter
) -> Tuple[float, float]:
    r"""
    Implements Funk-Hecke [see 1] where we integrate over the sphere of dim-1
    living in \Re^dim.
    Using these coefficients we can approximate shape function s combined with
    the CollapsedEigenfunctions C as follows:
    For x, x' in \Re^dim
    s(x^T x') = \sum_n a_n C_n(x^T x')
    for which, when we uncollapse C_n, we get
    s(x^T x') = \sum_n \sum_k^N(dim, n) a_n \phi_{n, k}(x) \phi_{n, k}(x')

    [1] Variational Inducing Spherical Harmonics (appendix)

    :param shape_function: [-1, 1] -> \Re
    :param n: degree (level)
    :param dim: x, x' in \Re^dim
    """
    assert dim >= 3, "Sphere needs to be at least S^2."
    assert len(lengthscales.shape) == 0, "ChordMatern kernels can only have one lengthscale"
    omega_d = surface_area_sphere(dim - 1) / surface_area_sphere(dim)
    alpha = (dim - 2.0) / 2.0
    C = scipy_gegenbauer(n, alpha)
    C_1 = C(1.0)

    @tf.custom_gradient
    def integrate_tf(variance, lengthscales):
        lengthscale_variable = tf.constant(lengthscales.numpy())
        def integrand(t: float) -> float:
            return shape_function(t, lengthscale_variable) * C(t) * (1.0 - t ** 2) ** (alpha - 0.5)
        integral = integrate.quad(integrand, -1.0, 1.0)[0]
        def grad_fn(upstream, variables=None):
            def dl_integrand(t: float) -> float:
                with tf.GradientTape(watch_accessed_variables=False) as tape:
                    tape.watch(lengthscale_variable)
                    sf = shape_function(t, lengthscale_variable)
                sf_dl = tape.gradient(sf, lengthscale_variable)
                return sf_dl * C(t) * (1.0 - t ** 2) ** (alpha - 0.5)
            dint_dl = tf.convert_to_tensor(integrate.quad(dl_integrand, -1.0, 1.0)[0], dtype=tf.float64)
            dint_dv = tf.convert_to_tensor(integral, dtype=tf.float64) / variance
            return (
                (upstream * dint_dv, upstream * dint_dl),
                len(variables) * [None]
            )
        return tf.convert_to_tensor(integral, dtype=tf.float64), grad_fn

    integral = integrate_tf(variance, lengthscales)

    return integral * omega_d / C_1<|MERGE_RESOLUTION|>--- conflicted
+++ resolved
@@ -1,8 +1,4 @@
-<<<<<<< HEAD
-from typing import Callable, Optional, Tuple
-=======
 from typing import Callable, Optional, Union
->>>>>>> 30bb7f59
 
 import numpy as np
 import tensorflow as tf
@@ -10,18 +6,12 @@
 from scipy.special import gegenbauer as scipy_gegenbauer
 
 import gpflow
-from gpflow.base import TensorType, Parameter
+from gpflow.base import TensorType
 
 from ..utils import surface_area_sphere
 
 
 class ChordMatern(gpflow.kernels.Kernel):
-<<<<<<< HEAD
-    def __init__(self, nu: float, dimension: int):
-        # assert dimension == 3
-
-        super().__init__()
-=======
     def __init__(
         self,
         nu: float,
@@ -33,7 +23,6 @@
         name: Optional[str] = None,
     ):
         super().__init__(active_dims=None, name=name)
->>>>>>> 30bb7f59
 
         if nu == 1 / 2:
             self.base_kernel = gpflow.kernels.Matern12()
@@ -49,83 +38,17 @@
         self.weight_variances = gpflow.Parameter(weight_variances, transform=gpflow.utilities.positive())
         self._eigenvalues = {}
         self.dimension = dimension
-<<<<<<< HEAD
-        self._training = True
-        self._eigenvalues = {}
-        self._cache_parameters = {
-            'variance': self.variance, 'lengthscales': self.lengthscales
-        }
-
-    @property
-    def variance(self):
-        return self.base_kernel.variance
-
-    @property
-    def lengthscales(self):
-        return self.base_kernel.lengthscales
-=======
         # un-parameterise the kernel's lengthscale
         self.base_kernel.lengthscales = 1.0
         self.base_kernel.variance = tf.cast(1.0, gpflow.config.default_float())
->>>>>>> 30bb7f59
 
-    def shape_function_cos_theta(
-            self, t: TensorType, lengthscale: tf.Variable
-    ) -> TensorType:
+    def shape_function_cos_theta(self, t: TensorType) -> TensorType:
         r"""
         shape_function: [-1, 1] -> [-\infty, 1] with k(0) = 1
         """
-        r2 = 2.0 * (1.0 - t) / tf.square(lengthscale)
+        r2 = 2.0 * (1.0 - t)
         return self.base_kernel.K_r2(tf.cast(r2, tf.float64))
 
-<<<<<<< HEAD
-    def _compute_eigenvalues(self, max_degree: int) -> tf.Tensor:
-        values = []
-        for n in range(max_degree):
-            v = _funk_hecke(
-                self.shape_function_cos_theta,
-                n,
-                self.dimension,
-                variance=self.variance,
-                lengthscales=self.lengthscales
-            )
-            values.append(tf.reshape(v, shape=[-1]))
-        return tf.concat(values, axis=0)
-
-    def verify_eigenvalue_cache(self):
-        """Check that lengthscale and variance have not been changed.
-
-        If they have been changed, clear the cache.
-        """
-        variance = self.variance.numpy().item()
-        lengthscale = self.lengthscales.numpy().item()
-        if self._cache_parameters['variance'] != variance:
-            for max_degree in self._eigenvalues:
-                self._eigenvalues[max_degree] *= (
-                        self.variance / self._cache_parameters['variance']
-                )
-        if self._cache_parameters['lengthscales'] != lengthscale:
-            self._eigenvalues = {}
-        self._cache_parameters['variance'] = variance
-        self._cache_parameters['lengthscales'] = lengthscale
-
-    def eigenvalues(self, max_degree: int) -> tf.Tensor:
-        self.verify_eigenvalue_cache()
-        if max_degree not in self._eigenvalues:
-            self._eigenvalues[max_degree] = self._compute_eigenvalues(
-                max_degree
-            )
-        return self._eigenvalues[max_degree]
-
-    def K(self, X: TensorType, X2: Optional[TensorType] = None) -> tf.Tensor:
-        # TODO: Refactor in terms of truncated Mercer decomposition.
-        return self.base_kernel.K(X, X2)
-
-    def K_diag(self, X: TensorType) -> tf.Tensor:
-        """ Approximate the true kernel by an inner product between feature functions. """
-        # TODO: Refactor in terms of truncated Mercer decomposition.
-        return self.base_kernel.K_diag(X)
-=======
     def eigenvalues(self, max_degree: int) -> tf.Tensor:
         if max_degree not in self._eigenvalues:
             values = []
@@ -155,16 +78,9 @@
             return self.K_diag(X)
         else:
             return self.K(X, X2)
->>>>>>> 30bb7f59
 
 
-def _funk_hecke(
-        shape_function: Callable[[float, tf.Variable], float],
-        n: int,
-        dim: int,
-        variance: Parameter,
-        lengthscales: Parameter
-) -> Tuple[float, float]:
+def _funk_hecke(shape_function: Callable[[float], float], n: int, dim: int) -> float:
     r"""
     Implements Funk-Hecke [see 1] where we integrate over the sphere of dim-1
     living in \Re^dim.
@@ -182,33 +98,13 @@
     :param dim: x, x' in \Re^dim
     """
     assert dim >= 3, "Sphere needs to be at least S^2."
-    assert len(lengthscales.shape) == 0, "ChordMatern kernels can only have one lengthscale"
     omega_d = surface_area_sphere(dim - 1) / surface_area_sphere(dim)
     alpha = (dim - 2.0) / 2.0
     C = scipy_gegenbauer(n, alpha)
     C_1 = C(1.0)
 
-    @tf.custom_gradient
-    def integrate_tf(variance, lengthscales):
-        lengthscale_variable = tf.constant(lengthscales.numpy())
-        def integrand(t: float) -> float:
-            return shape_function(t, lengthscale_variable) * C(t) * (1.0 - t ** 2) ** (alpha - 0.5)
-        integral = integrate.quad(integrand, -1.0, 1.0)[0]
-        def grad_fn(upstream, variables=None):
-            def dl_integrand(t: float) -> float:
-                with tf.GradientTape(watch_accessed_variables=False) as tape:
-                    tape.watch(lengthscale_variable)
-                    sf = shape_function(t, lengthscale_variable)
-                sf_dl = tape.gradient(sf, lengthscale_variable)
-                return sf_dl * C(t) * (1.0 - t ** 2) ** (alpha - 0.5)
-            dint_dl = tf.convert_to_tensor(integrate.quad(dl_integrand, -1.0, 1.0)[0], dtype=tf.float64)
-            dint_dv = tf.convert_to_tensor(integral, dtype=tf.float64) / variance
-            return (
-                (upstream * dint_dv, upstream * dint_dl),
-                len(variables) * [None]
-            )
-        return tf.convert_to_tensor(integral, dtype=tf.float64), grad_fn
+    def integrand(t: float) -> float:
+        return shape_function(t) * C(t) * (1.0 - t ** 2) ** (alpha - 0.5)
 
-    integral = integrate_tf(variance, lengthscales)
-
-    return integral * omega_d / C_1+    v = integrate.quad(integrand, -1.0, 1.0)[0]
+    return v * omega_d / C_1